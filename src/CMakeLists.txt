--- conflicted
+++ resolved
@@ -47,25 +47,6 @@
 install(DIRECTORY ${CMAKE_CURRENT_SOURCE_DIR}/EC DESTINATION include)
 
 
-<<<<<<< HEAD
-find_package(GTest)
-if(GTEST_FOUND)
-    set(UnitTests_SOURCES
-        test/MetaTest.cpp
-        test/ECTest.cpp
-        test/ThreadPoolTest.cpp
-        test/Main.cpp
-    )
-
-    add_executable(UnitTests ${UnitTests_SOURCES})
-    target_link_libraries(UnitTests EntityComponentSystem ${GTEST_LIBRARIES})
-    target_include_directories(UnitTests PUBLIC ${GTEST_INCLUDE_DIR})
-    target_compile_features(UnitTests PUBLIC cxx_std_17)
-
-    enable_testing()
-    add_test(NAME UnitTests COMMAND UnitTests)
-endif()
-=======
 set(UnitTests_SOURCES
     test/MetaTest.cpp
     test/ECTest.cpp
@@ -75,12 +56,11 @@
 
 add_executable(UnitTests ${UnitTests_SOURCES})
 target_link_libraries(UnitTests EntityComponentSystem)
-target_compile_features(UnitTests PUBLIC cxx_std_14)
+target_compile_features(UnitTests PUBLIC cxx_std_17)
 target_compile_options(UnitTests PRIVATE "-Wno-sign-compare")
 
 enable_testing()
 add_test(NAME UnitTests COMMAND UnitTests)
->>>>>>> 3f7cb818
 
 add_executable(WillFailCompile ${WillFailCompile_SOURCES})
 set_target_properties(WillFailCompile PROPERTIES
