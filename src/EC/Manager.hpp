--- conflicted
+++ resolved
@@ -34,14 +34,8 @@
 #include "Bitset.hpp"
 #include "Meta/Combine.hpp"
 #include "Meta/ForEachDoubleTuple.hpp"
-<<<<<<< HEAD
-#include "Bitset.hpp"
-
-=======
 #include "Meta/ForEachWithIndex.hpp"
-#include "Meta/IndexOf.hpp"
 #include "Meta/Matching.hpp"
->>>>>>> cc95c975
 #include "ThreadPool.hpp"
 
 namespace EC {
@@ -86,7 +80,7 @@
 
     template <typename... Types>
     struct Storage {
-        using type = std::tuple<std::deque<Types>..., std::deque<char> >;
+        using type = std::tuple<std::deque<Types>...>;
     };
     using ComponentsStorage =
         typename EC::Meta::Morph<ComponentsList, Storage<> >::type;
@@ -197,150 +191,10 @@
         The default capacity is set with macro EC_INIT_ENTITIES_SIZE,
         and will grow by amounts of EC_GROW_SIZE_AMOUNT when needed.
     */
-<<<<<<< HEAD
-    template <typename ComponentsList,
-              typename TagsList,
-              unsigned int ThreadCount = 4>
-    struct Manager
-    {
-    public:
-        using Components = ComponentsList;
-        using Tags = TagsList;
-        using Combined = EC::Meta::Combine<ComponentsList, TagsList>;
-        using BitsetType = EC::Bitset<ComponentsList, TagsList>;
-
-    private:
-        using ComponentsTuple = EC::Meta::Morph<ComponentsList, std::tuple<> >;
-        static_assert(std::is_default_constructible<ComponentsTuple>::value,
-            "All components must be default constructible");
-
-        template <typename... Types>
-        struct Storage
-        {
-            using type = std::tuple<std::deque<Types>...>;
-        };
-        using ComponentsStorage =
-            typename EC::Meta::Morph<ComponentsList, Storage<> >::type;
-
-        // Entity: isAlive, ComponentsTags Info
-        using EntitiesTupleType = std::tuple<bool, BitsetType>;
-        using EntitiesType = std::deque<EntitiesTupleType>;
-
-        EntitiesType entities;
-        ComponentsStorage componentsStorage;
-        std::size_t currentCapacity = 0;
-        std::size_t currentSize = 0;
-        std::unordered_set<std::size_t> deletedSet;
-
-        std::unique_ptr<ThreadPool<ThreadCount> > threadPool;
-
-        std::atomic_uint deferringDeletions;
-        std::vector<std::size_t> deferredDeletions;
-        std::mutex deferredDeletionsMutex;
-
-    public:
-        // section for "temporary" structures {{{
-        /// Temporary struct used internally by ThreadPool
-        struct TPFnDataStructZero {
-            std::array<std::size_t, 2> range;
-            Manager *manager;
-            EntitiesType *entities;
-            const BitsetType *signature;
-            void *userData;
-            std::unordered_set<std::size_t> dead;
-        };
-        /// Temporary struct used internally by ThreadPool
-        template <typename Function>
-        struct TPFnDataStructOne {
-            std::array<std::size_t, 2> range;
-            Manager *manager;
-            EntitiesType *entities;
-            BitsetType *signature;
-            void *userData;
-            Function *fn;
-            std::unordered_set<std::size_t> dead;
-        };
-        /// Temporary struct used internally by ThreadPool
-        struct TPFnDataStructTwo {
-            std::array<std::size_t, 2> range;
-            Manager *manager;
-            EntitiesType *entities;
-            void *userData;
-            const std::vector<std::size_t> *matching;
-            std::unordered_set<std::size_t> dead;
-        };
-        /// Temporary struct used internally by ThreadPool
-        struct TPFnDataStructThree {
-            std::array<std::size_t, 2> range;
-            Manager *manager;
-            std::vector<std::vector<std::size_t> > *matchingV;
-            const std::vector<BitsetType*> *bitsets;
-            EntitiesType *entities;
-            std::mutex *mutex;
-            std::unordered_set<std::size_t> dead;
-        };
-        /// Temporary struct used internally by ThreadPool
-        struct TPFnDataStructFour {
-            std::array<std::size_t, 2> range;
-            Manager *manager;
-            std::vector<std::vector<std::size_t> >*
-                multiMatchingEntities;
-            BitsetType *signatures;
-            std::mutex *mutex;
-            std::unordered_set<std::size_t> dead;
-        };
-        /// Temporary struct used internally by ThreadPool
-        struct TPFnDataStructFive {
-            std::array<std::size_t, 2> range;
-            std::size_t index;
-            Manager *manager;
-            void *userData;
-            std::vector<std::vector<std::size_t> >*
-                multiMatchingEntities;
-            std::unordered_set<std::size_t> dead;
-        };
-        /// Temporary struct used internally by ThreadPool
-        struct TPFnDataStructSix {
-            std::array<std::size_t, 2> range;
-            Manager *manager;
-            std::vector<std::vector<std::size_t> > *
-                multiMatchingEntities;
-            BitsetType *bitsets;
-            std::mutex *mutex;
-            std::unordered_set<std::size_t> dead;
-        };
-        /// Temporary struct used internally by ThreadPool
-        template <typename Iterable>
-        struct TPFnDataStructSeven {
-            std::array<std::size_t, 2> range;
-            Manager *manager;
-            EntitiesType *entities;
-            Iterable *iterable;
-            void *userData;
-            std::unordered_set<std::size_t> dead;
-        };
-        // end section for "temporary" structures }}}
-
-        /*!
-            \brief Initializes the manager with a default capacity.
-
-            The default capacity is set with macro EC_INIT_ENTITIES_SIZE,
-            and will grow by amounts of EC_GROW_SIZE_AMOUNT when needed.
-        */
-        Manager()
-        {
-            resize(EC_INIT_ENTITIES_SIZE);
-            if constexpr(ThreadCount >= 2) {
-                threadPool = std::make_unique<ThreadPool<ThreadCount> >();
-            }
-
-            deferringDeletions.store(0);
-=======
     Manager() : threadPool{}, idStackCounter(0) {
         resize(EC_INIT_ENTITIES_SIZE);
-        if (ThreadCount >= 2) {
+        if constexpr (ThreadCount >= 2) {
             threadPool = std::make_unique<ThreadPool<ThreadCount> >();
->>>>>>> cc95c975
         }
 
         deferringDeletions.store(0);
@@ -500,49 +354,16 @@
         any Entity. It is recommended to use hasComponent() to determine if
         the Entity actually owns that Component.
 
-<<<<<<< HEAD
-        /*!
-            \brief Returns a pointer to a component belonging to the given
-                Entity.
-
-            This function will return a pointer to a Component regardless of
-            whether or not the Entity actually owns the Component. If the Entity
-            doesn't own the Component, changes to the Component will not affect
-            any Entity. It is recommended to use hasComponent() to determine if
-            the Entity actually owns that Component.
-
-            If the given Component is unknown to the Manager, then this function
-            will return a nullptr.
-        */
-        template <typename Component>
-        Component* getEntityData(const std::size_t& index)
-        {
-            if constexpr (EC::Meta::Contains<Component, Components>::value)
-            {
-                return &std::get<std::deque<Component> >(componentsStorage)
-                    .at(index);
-            }
-            else
-            {
-                return nullptr;
-            }
-=======
         If the given Component is unknown to the Manager, then this function
         will return a nullptr.
     */
     template <typename Component>
     Component* getEntityData(const std::size_t& index) {
-        constexpr auto componentIndex =
-            EC::Meta::IndexOf<Component, Components>::value;
-        if (componentIndex < Components::size) {
-            // Cast required due to compiler thinking that an invalid
-            // Component is needed even though the enclosing if statement
-            // prevents this from ever happening.
-            return (Component*)&std::get<componentIndex>(componentsStorage)
-                .at(index);
+        if constexpr (EC::Meta::Contains<Component, Components>::value) {
+            return &std::get<std::deque<Component> >(componentsStorage)
+                        .at(index);
         } else {
             return nullptr;
->>>>>>> cc95c975
         }
     }
 
@@ -566,38 +387,9 @@
         return getEntityData<Component>(index);
     }
 
-<<<<<<< HEAD
-        /*!
-            \brief Returns a const pointer to a component belonging to the
-                given Entity.
-
-            This function will return a const pointer to a Component
-            regardless of whether or not the Entity actually owns the Component.
-            If the Entity doesn't own the Component, changes to the Component
-            will not affect any Entity. It is recommended to use hasComponent()
-            to determine if the Entity actually owns that Component.
-
-            If the given Component is unknown to the Manager, then this function
-            will return a nullptr.
-        */
-        template <typename Component>
-        const Component* getEntityData(const std::size_t& index) const
-        {
-            if constexpr (EC::Meta::Contains<Component, Components>::value)
-            {
-                return &std::get<std::deque<Component> >(componentsStorage)
-                    .at(index);
-            }
-            else
-            {
-                return nullptr;
-            }
-        }
-=======
     /*!
         \brief Returns a const pointer to a component belonging to the
             given Entity.
->>>>>>> cc95c975
 
         This function will return a const pointer to a Component
         regardless of whether or not the Entity actually owns the Component.
@@ -610,14 +402,9 @@
     */
     template <typename Component>
     const Component* getEntityData(const std::size_t& index) const {
-        constexpr auto componentIndex =
-            EC::Meta::IndexOf<Component, Components>::value;
-        if (componentIndex < Components::size) {
-            // Cast required due to compiler thinking that an invalid
-            // Component is needed even though the enclosing if statement
-            // prevents this from ever happening.
-            return (Component*)&std::get<componentIndex>(componentsStorage)
-                .at(index);
+        if constexpr (EC::Meta::Contains<Component, Components>::value) {
+            return &std::get<std::deque<Component> >(componentsStorage)
+                        .at(index);
         } else {
             return nullptr;
         }
@@ -685,19 +472,9 @@
         If the Entity is not alive or the given Component is not known to
         the Manager, then nothing will change.
 
-<<<<<<< HEAD
-                manager.addComponent<C0>(entityID, 10, 'd');
-            \endcode
-        */
-        template <typename Component, typename... Args>
-        void addComponent(const std::size_t& entityID, Args&&... args)
-        {
-            if constexpr (!EC::Meta::Contains<Component, Components>::value)
-=======
         Example:
         \code{.cpp}
             struct C0
->>>>>>> cc95c975
             {
                 // constructor is compatible as a default constructor
                 C0(int a = 0, char b = 'b') :
@@ -707,76 +484,31 @@
                 int a;
                 char b;
             }
-            else
-            {
-                if(!isAlive(entityID))
-                {
-                    return;
-                }
-                Component component(std::forward<Args>(args)...);
-
-<<<<<<< HEAD
-                std::get<BitsetType>(
-                    entities[entityID]
-                ).template getComponentBit<Component>() = true;
-
-                std::get<std::deque<Component> >(componentsStorage)[entityID]
-                    = std::move(component);
-            }
-        }
-=======
+
             manager.addComponent<C0>(entityID, 10, 'd');
         \endcode
     */
     template <typename Component, typename... Args>
     void addComponent(const std::size_t& entityID, Args&&... args) {
-        if (!EC::Meta::Contains<Component, Components>::value ||
-            !isAlive(entityID)) {
+        if constexpr (!EC::Meta::Contains<Component, Components>::value) {
             return;
-        }
-
-        Component component(std::forward<Args>(args)...);
-
-        std::get<BitsetType>(entities[entityID])
-            .template getComponentBit<Component>() = true;
-
-        constexpr auto index = EC::Meta::IndexOf<Component, Components>::value;
->>>>>>> cc95c975
-
-        // Cast required due to compiler thinking that deque<char> at
-        // index = Components::size is being used, even if the previous
-        // if statement will prevent this from ever happening.
-        (*((std::deque<Component>*)(&std::get<index>(
-            componentsStorage))))[entityID] = std::move(component);
+        } else {
+            if (!isAlive(entityID)) {
+                return;
+            }
+            Component component(std::forward<Args>(args)...);
+
+            std::get<BitsetType>(entities[entityID])
+                .template getComponentBit<Component>() = true;
+
+            std::get<std::deque<Component> >(componentsStorage)[entityID] =
+                std::move(component);
+        }
     }
 
     /*!
         \brief Removes the given Component from the given Entity.
 
-<<<<<<< HEAD
-            Example:
-            \code{.cpp}
-                manager.removeComponent<C0>(entityID);
-            \endcode
-        */
-        template <typename Component>
-        void removeComponent(const std::size_t& entityID)
-        {
-            if constexpr (!EC::Meta::Contains<Component, Components>::value)
-            {
-                return;
-            }
-            else
-            {
-                if(!isAlive(entityID))
-                {
-                    return;
-                }
-                std::get<BitsetType>(
-                    entities[entityID]
-                ).template getComponentBit<Component>() = false;
-            }
-=======
         If the Entity does not have the Component given, nothing will
         change.
 
@@ -787,40 +519,17 @@
     */
     template <typename Component>
     void removeComponent(const std::size_t& entityID) {
-        if (!EC::Meta::Contains<Component, Components>::value ||
-            !isAlive(entityID)) {
+        if constexpr (!EC::Meta::Contains<Component, Components>::value) {
             return;
->>>>>>> cc95c975
-        }
-
-        std::get<BitsetType>(entities[entityID])
-            .template getComponentBit<Component>() = false;
-    }
-
-<<<<<<< HEAD
-            Example:
-            \code{.cpp}
-                manager.addTag<T0>(entityID);
-            \endcode
-        */
-        template <typename Tag>
-        void addTag(const std::size_t& entityID)
-        {
-            if constexpr (!EC::Meta::Contains<Tag, Tags>::value)
-            {
+        } else {
+            if (!isAlive(entityID)) {
                 return;
             }
-            else
-            {
-                if(!isAlive(entityID))
-                {
-                    return;
-                }
-                std::get<BitsetType>(
-                    entities[entityID]
-                ).template getTagBit<Tag>() = true;
-            }
-=======
+            std::get<BitsetType>(entities[entityID])
+                .template getComponentBit<Component>() = false;
+        }
+    }
+
     /*!
         \brief Adds the given Tag to the given Entity.
 
@@ -831,42 +540,21 @@
     */
     template <typename Tag>
     void addTag(const std::size_t& entityID) {
-        if (!EC::Meta::Contains<Tag, Tags>::value || !isAlive(entityID)) {
+        if constexpr (!EC::Meta::Contains<Tag, Tags>::value) {
             return;
->>>>>>> cc95c975
-        }
-
-        std::get<BitsetType>(entities[entityID]).template getTagBit<Tag>() =
-            true;
+        } else {
+            if (!isAlive(entityID)) {
+                return;
+            }
+
+            std::get<BitsetType>(entities[entityID]).template getTagBit<Tag>() =
+                true;
+        }
     }
 
     /*!
         \brief Removes the given Tag from the given Entity.
 
-<<<<<<< HEAD
-            Example:
-            \code{.cpp}
-                manager.removeTag<T0>(entityID);
-            \endcode
-        */
-        template <typename Tag>
-        void removeTag(const std::size_t& entityID)
-        {
-            if constexpr (!EC::Meta::Contains<Tag, Tags>::value)
-            {
-                return;
-            }
-            else
-            {
-                if(!isAlive(entityID))
-                {
-                    return;
-                }
-                std::get<BitsetType>(
-                    entities[entityID]
-                ).template getTagBit<Tag>() = false;
-            }
-=======
         If the Entity does not have the Tag given, nothing will change.
 
         Example:
@@ -876,13 +564,16 @@
     */
     template <typename Tag>
     void removeTag(const std::size_t& entityID) {
-        if (!EC::Meta::Contains<Tag, Tags>::value || !isAlive(entityID)) {
+        if constexpr (!EC::Meta::Contains<Tag, Tags>::value) {
             return;
->>>>>>> cc95c975
-        }
-
-        std::get<BitsetType>(entities[entityID]).template getTagBit<Tag>() =
-            false;
+        } else {
+            if (!isAlive(entityID)) {
+                return;
+            }
+
+            std::get<BitsetType>(entities[entityID]).template getTagBit<Tag>() =
+                false;
+        }
     }
 
     /*!
